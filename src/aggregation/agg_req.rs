//! Contains the aggregation request tree. Used to build an
//! [`AggregationCollector`](super::AggregationCollector).
//!
//! [`Aggregations`] is the top level entry point to create a request, which is a `HashMap<String,
//! Aggregation>`.
//!
//! Requests are compatible with the json format of elasticsearch.
//!
//! # Example
//!
//! ```
//! use tantivy::aggregation::agg_req::Aggregations;
//!
//! let elasticsearch_compatible_json_req = r#"
//! {
//!   "range": {
//!     "range": {
//!       "field": "score",
//!       "ranges": [
//!         { "from": 3.0, "to": 7.0 },
//!         { "from": 7.0, "to": 20.0 }
//!       ]
//!     }
//!   }
//! }"#;
//! let _agg_req: Aggregations = serde_json::from_str(elasticsearch_compatible_json_req).unwrap();
//! ```

use std::collections::{HashMap, HashSet};

use serde::{Deserialize, Serialize};

use super::bucket::{
    DateHistogramAggregationReq, HistogramAggregation, RangeAggregation, TermsAggregation,
};
use super::metric::{
    AverageAggregation, CardinalityAggregationReq, CountAggregation, ExtendedStatsAggregation,
    MaxAggregation, MinAggregation, PercentilesAggregationReq, StatsAggregation, SumAggregation,
    TopHitsAggregationReq,
};
use crate::aggregation::bucket::CompositeAggregation;

/// The top-level aggregation request structure, which contains [`Aggregation`] and their user
/// defined names. It is also used in buckets aggregations to define sub-aggregations.
///
/// The key is the user defined name of the aggregation.
pub type Aggregations = HashMap<String, Aggregation>;

/// Aggregation request.
///
/// An aggregation is either a bucket or a metric.
#[derive(Clone, Debug, PartialEq, Serialize, Deserialize)]
#[serde(try_from = "AggregationForDeserialization")]
pub struct Aggregation {
    /// The aggregation variant, which can be either a bucket or a metric.
    #[serde(flatten)]
    pub agg: AggregationVariants,
    /// on the document set in the bucket.
    #[serde(rename = "aggs")]
    #[serde(skip_serializing_if = "Aggregations::is_empty")]
    pub sub_aggregation: Aggregations,
}

/// In order to display proper error message, we cannot rely on flattening
/// the json enum. Instead we introduce an intermediary struct to separate
/// the aggregation from the subaggregation.
#[derive(Deserialize)]
struct AggregationForDeserialization {
    #[serde(flatten)]
    pub aggs_remaining_json: serde_json::Value,
    #[serde(rename = "aggs")]
    #[serde(default)]
    pub sub_aggregation: Aggregations,
}

impl TryFrom<AggregationForDeserialization> for Aggregation {
    type Error = serde_json::Error;

    fn try_from(value: AggregationForDeserialization) -> serde_json::Result<Self> {
        let AggregationForDeserialization {
            aggs_remaining_json,
            sub_aggregation,
        } = value;
        let agg: AggregationVariants = serde_json::from_value(aggs_remaining_json)?;
        Ok(Aggregation {
            agg,
            sub_aggregation,
        })
    }
}

impl Aggregation {
    pub(crate) fn sub_aggregation(&self) -> &Aggregations {
        &self.sub_aggregation
    }

    fn get_fast_field_names(&self, fast_field_names: &mut HashSet<String>) {
        fast_field_names.extend(
            self.agg
                .get_fast_field_names()
                .iter()
                .map(|s| s.to_string()),
        );
        fast_field_names.extend(get_fast_field_names(&self.sub_aggregation));
    }
}

/// Extract all fast field names used in the tree.
pub fn get_fast_field_names(aggs: &Aggregations) -> HashSet<String> {
    let mut fast_field_names = Default::default();
    for el in aggs.values() {
        el.get_fast_field_names(&mut fast_field_names)
    }
    fast_field_names
}

#[derive(Clone, Debug, PartialEq, Serialize, Deserialize)]
/// All aggregation types.
pub enum AggregationVariants {
    // Bucket aggregation types
    /// Put data into buckets of user-defined ranges.
    #[serde(rename = "range")]
    Range(RangeAggregation),
    /// Put data into a histogram.
    #[serde(rename = "histogram")]
    Histogram(HistogramAggregation),
    /// Put data into a date histogram.
    #[serde(rename = "date_histogram")]
    DateHistogram(DateHistogramAggregationReq),
    /// Put data into buckets of terms.
    #[serde(rename = "terms")]
    Terms(TermsAggregation),
    /// Put data into multi level paginated buckets.
    #[serde(rename = "composite")]
    Composite(CompositeAggregation),

    // Metric aggregation types
    /// Computes the average of the extracted values.
    #[serde(rename = "avg")]
    Average(AverageAggregation),
    /// Counts the number of extracted values.
    #[serde(rename = "value_count")]
    Count(CountAggregation),
    /// Finds the maximum value.
    #[serde(rename = "max")]
    Max(MaxAggregation),
    /// Finds the minimum value.
    #[serde(rename = "min")]
    Min(MinAggregation),
    /// Computes a collection of statistics (`min`, `max`, `sum`, `count`, and `avg`) over the
    /// extracted values.
    #[serde(rename = "stats")]
    Stats(StatsAggregation),
    /// Computes a collection of estended statistics (`min`, `max`, `sum`, `count`, `avg`,
    /// `sum_of_squares`, `variance`, `variance_sampling`, `std_deviation`,
    /// `std_deviation_sampling`) over the  extracted values.
    #[serde(rename = "extended_stats")]
    ExtendedStats(ExtendedStatsAggregation),
    /// Computes the sum of the extracted values.
    #[serde(rename = "sum")]
    Sum(SumAggregation),
    /// Computes the sum of the extracted values.
    #[serde(rename = "percentiles")]
    Percentiles(PercentilesAggregationReq),
    /// Finds the top k values matching some order
    #[serde(rename = "top_hits")]
    TopHits(TopHitsAggregationReq),
    /// Computes an estimate of the number of unique values
    #[serde(rename = "cardinality")]
    Cardinality(CardinalityAggregationReq),
}

impl AggregationVariants {
    /// Returns the name of the fields used by the aggregation.
    pub fn get_fast_field_names(&self) -> Vec<&str> {
        match self {
            AggregationVariants::Terms(terms) => vec![terms.field.as_str()],
            AggregationVariants::Range(range) => vec![range.field.as_str()],
            AggregationVariants::Histogram(histogram) => vec![histogram.field.as_str()],
            AggregationVariants::DateHistogram(histogram) => vec![histogram.field.as_str()],
            AggregationVariants::Composite(composite) => composite
                .sources
                .iter()
                .map(|source_map| source_map.field())
                .collect(),
            AggregationVariants::Average(avg) => vec![avg.field_name()],
            AggregationVariants::Count(count) => vec![count.field_name()],
            AggregationVariants::Max(max) => vec![max.field_name()],
            AggregationVariants::Min(min) => vec![min.field_name()],
            AggregationVariants::Stats(stats) => vec![stats.field_name()],
            AggregationVariants::ExtendedStats(extended_stats) => vec![extended_stats.field_name()],
            AggregationVariants::Sum(sum) => vec![sum.field_name()],
            AggregationVariants::Percentiles(per) => vec![per.field_name()],
            AggregationVariants::TopHits(top_hits) => top_hits.field_names(),
            AggregationVariants::Cardinality(per) => vec![per.field_name()],
        }
    }

    pub(crate) fn as_range(&self) -> Option<&RangeAggregation> {
        match &self {
            AggregationVariants::Range(range) => Some(range),
            _ => None,
        }
    }
    pub(crate) fn as_histogram(&self) -> crate::Result<Option<HistogramAggregation>> {
        match &self {
            AggregationVariants::Histogram(histogram) => Ok(Some(histogram.clone())),
            AggregationVariants::DateHistogram(histogram) => {
                Ok(Some(histogram.to_histogram_req()?))
            }
            _ => Ok(None),
        }
    }
    pub(crate) fn as_term(&self) -> Option<&TermsAggregation> {
        match &self {
            AggregationVariants::Terms(terms) => Some(terms),
            _ => None,
        }
    }
<<<<<<< HEAD
    pub(crate) fn as_composite(&self) -> Option<&CompositeAggregation> {
        match &self {
            AggregationVariants::Composite(composite) => Some(composite),
            _ => None,
        }
    }
    pub(crate) fn as_top_hits(&self) -> Option<&TopHitsAggregationReq> {
        match &self {
            AggregationVariants::TopHits(top_hits) => Some(top_hits),
            _ => None,
        }
    }

=======
>>>>>>> f8e79271
    pub(crate) fn as_percentile(&self) -> Option<&PercentilesAggregationReq> {
        match &self {
            AggregationVariants::Percentiles(percentile_req) => Some(percentile_req),
            _ => None,
        }
    }
}

#[cfg(test)]
mod tests {

    use super::*;

    #[test]
    fn deser_json_test() {
        let agg_req_json = r#"{
            "price_avg": { "avg": { "field": "price" } },
            "price_count": { "value_count": { "field": "price" } },
            "price_max": { "max": { "field": "price" } },
            "price_min": { "min": { "field": "price" } },
            "price_stats": { "stats": { "field": "price" } },
            "price_sum": { "sum": { "field": "price" } }
        }"#;
        let _agg_req: Aggregations = serde_json::from_str(agg_req_json).unwrap();
    }

    #[test]
    fn deser_json_test_bucket() {
        let agg_req_json = r#"
    {
        "termagg": {
            "terms": {
                "field": "json.mixed_type",
                "order": { "min_price": "desc" }
            },
            "aggs": {
                "min_price": { "min": { "field": "json.mixed_type" } }
            }
        },
        "rangeagg": {
            "range": {
                "field": "json.mixed_type",
                "ranges": [
                    { "to": 3.0 },
                    { "from": 19.0, "to": 20.0 },
                    { "from": 20.0 }
                ]
            },
            "aggs": {
                "average_in_range": { "avg": { "field": "json.mixed_type" } }
            }
        }
    } "#;

        let _agg_req: Aggregations = serde_json::from_str(agg_req_json).unwrap();
    }

    #[test]
    fn test_metric_aggregations_deser() {
        let agg_req_json = r#"{
            "price_avg": { "avg": { "field": "price" } },
            "price_count": { "value_count": { "field": "price" } },
            "price_max": { "max": { "field": "price" } },
            "price_min": { "min": { "field": "price" } },
            "price_stats": { "stats": { "field": "price" } },
            "price_sum": { "sum": { "field": "price" } }
        }"#;
        let agg_req: Aggregations = serde_json::from_str(agg_req_json).unwrap();

        assert!(
            matches!(&agg_req.get("price_avg").unwrap().agg, AggregationVariants::Average(avg) if avg.field == "price")
        );
        assert!(
            matches!(&agg_req.get("price_count").unwrap().agg, AggregationVariants::Count(count) if count.field == "price")
        );
        assert!(
            matches!(&agg_req.get("price_max").unwrap().agg, AggregationVariants::Max(max) if max.field == "price")
        );
        assert!(
            matches!(&agg_req.get("price_min").unwrap().agg, AggregationVariants::Min(min) if min.field == "price")
        );
        assert!(
            matches!(&agg_req.get("price_stats").unwrap().agg, AggregationVariants::Stats(stats) if stats.field == "price")
        );
        assert!(
            matches!(&agg_req.get("price_sum").unwrap().agg, AggregationVariants::Sum(sum) if sum.field == "price")
        );
    }

    #[test]
    fn serialize_to_json_test() {
        let elasticsearch_compatible_json_req = r#"{
  "range": {
    "range": {
      "field": "score",
      "ranges": [
        {
          "to": 3.0
        },
        {
          "from": 3.0,
          "to": 7.0
        },
        {
          "from": 7.0,
          "to": 20.0
        },
        {
          "from": 20.0
        }
      ],
      "keyed": true
    }
  }
}"#;

        let agg_req1: Aggregations =
            { serde_json::from_str(elasticsearch_compatible_json_req).unwrap() };

        let agg_req2: String = serde_json::to_string_pretty(&agg_req1).unwrap();
        assert_eq!(agg_req2, elasticsearch_compatible_json_req);
    }

    #[test]
    fn test_get_fast_field_names() {
        let range_agg: Aggregation = {
            serde_json::from_value(json!({
                "range": {
                    "field": "score",
                    "ranges": [
                        { "to": 3.0 },
                        { "from": 3.0, "to": 7.0 },
                        { "from": 7.0, "to": 20.0 },
                        { "from": 20.0 }
                    ],
                }

            }))
            .unwrap()
        };

        let agg_req1: Aggregations = {
            serde_json::from_value(json!({
                "range1": range_agg,
                "range2":{
                    "range": {
                        "field": "score2",
                        "ranges": [
                            { "to": 3.0 },
                            { "from": 3.0, "to": 7.0 },
                            { "from": 7.0, "to": 20.0 },
                            { "from": 20.0 }
                        ],
                    },
                    "aggs": {
                        "metric": {
                            "avg": {
                                "field": "field123"
                            }
                        }
                    }
                }
            }))
            .unwrap()
        };

        assert_eq!(
            get_fast_field_names(&agg_req1),
            vec![
                "score".to_string(),
                "score2".to_string(),
                "field123".to_string()
            ]
            .into_iter()
            .collect()
        )
    }
}<|MERGE_RESOLUTION|>--- conflicted
+++ resolved
@@ -217,22 +217,14 @@
             _ => None,
         }
     }
-<<<<<<< HEAD
+
     pub(crate) fn as_composite(&self) -> Option<&CompositeAggregation> {
         match &self {
             AggregationVariants::Composite(composite) => Some(composite),
             _ => None,
         }
     }
-    pub(crate) fn as_top_hits(&self) -> Option<&TopHitsAggregationReq> {
-        match &self {
-            AggregationVariants::TopHits(top_hits) => Some(top_hits),
-            _ => None,
-        }
-    }
-
-=======
->>>>>>> f8e79271
+
     pub(crate) fn as_percentile(&self) -> Option<&PercentilesAggregationReq> {
         match &self {
             AggregationVariants::Percentiles(percentile_req) => Some(percentile_req),
