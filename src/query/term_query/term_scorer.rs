use Score;
use DocId;
use docset::{DocSet, SkipResult};
use query::Scorer;
<<<<<<< HEAD
use postings::Postings;
use fieldnorm::FieldNormReader;
=======
use fastfield::FastFieldReader;
use postings::Postings;
>>>>>>> 6d476346

pub struct TermScorer<TPostings: Postings> {
    pub idf: Score,
<<<<<<< HEAD
    pub fieldnorm_reader_opt: Option<FieldNormReader>,
    pub postings: SegmentPostings,
}

impl TermScorer {
    pub fn postings(&self) -> &SegmentPostings {
        &self.postings
    }
=======
    pub fieldnorm_reader_opt: Option<FastFieldReader<u64>>,
    pub postings: TPostings,
>>>>>>> 6d476346
}

impl<TPostings: Postings> DocSet for TermScorer<TPostings> {
    fn advance(&mut self) -> bool {
        self.postings.advance()
    }

    fn doc(&self) -> DocId {
        self.postings.doc()
    }

    fn size_hint(&self) -> u32 {
        self.postings.size_hint()
    }

    fn skip_next(&mut self, target: DocId) -> SkipResult {
        self.postings.skip_next(target)
    }
}

impl<TPostings: Postings> Scorer for TermScorer<TPostings> {
    fn score(&mut self) -> Score {
        let doc = self.postings.doc();
        let tf = match self.fieldnorm_reader_opt {
            Some(ref fieldnorm_reader) => {
                let field_norm = fieldnorm_reader.fieldnorm(doc);
                (self.postings.term_freq() as f32 / field_norm as f32)
            }
            None => self.postings.term_freq() as f32,
        };
        self.idf * tf.sqrt()
    }
}<|MERGE_RESOLUTION|>--- conflicted
+++ resolved
@@ -2,29 +2,14 @@
 use DocId;
 use docset::{DocSet, SkipResult};
 use query::Scorer;
-<<<<<<< HEAD
+
 use postings::Postings;
 use fieldnorm::FieldNormReader;
-=======
-use fastfield::FastFieldReader;
-use postings::Postings;
->>>>>>> 6d476346
 
 pub struct TermScorer<TPostings: Postings> {
     pub idf: Score,
-<<<<<<< HEAD
     pub fieldnorm_reader_opt: Option<FieldNormReader>,
-    pub postings: SegmentPostings,
-}
-
-impl TermScorer {
-    pub fn postings(&self) -> &SegmentPostings {
-        &self.postings
-    }
-=======
-    pub fieldnorm_reader_opt: Option<FastFieldReader<u64>>,
     pub postings: TPostings,
->>>>>>> 6d476346
 }
 
 impl<TPostings: Postings> DocSet for TermScorer<TPostings> {
